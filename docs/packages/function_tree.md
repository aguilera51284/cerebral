# function-tree

## Install
`npm install function-tree@next --save --save-exact`

## Description
Function-tree is the what Cerebral extends to create its signal implementation. Basically a function-tree allows you to execute a tree of functions. You can use the Cerebral debugger to debug function tree execution in any JS environment.

Function-tree is somewhat in the same family as Rxjs and Promises. The main difference is that Rxjs and Promises  are based on value transformation. That means only the value returned from the previous function is available in the next. This works when you indeed want to transform values, but events in your application are rarely about value transformation, they are about running side effects and going through one of multiple execution paths. Function tree embraces the fact that most of what we do in application development is running side effects.

Rxjs and Promises are also about execution control, but neither of them have declarative conditional execution paths, you have to write an *IF* or *SWITCH* statement or decouple streams. With function tree you are able to diverge the execution down paths just as declaratively as functions. This helps readability.

## API

### instantiate

```js
import FunctionTree from 'function-tree'
// Node:
// const FunctionTree = require('function-tree').FunctionTree

const ft = new FunctionTree({
  // add side effect libraries to context
})

<<<<<<< HEAD

ft.run([
=======
// returns a promise
execute([
>>>>>>> 619dc5f5
  function someFunc (context) {},
  function someOtherFunc (context) {}
], {
  foo: 'bar' // optional payload
})
.catch((error) => {
  // Current payload with execution details,
  // can be passed in to a new execution (will be indicated in debugger)
  error.payload

  // A serialized version of the error. Name, message and stack, or custom error serialization
  error.payload.error
})
```

You can also add multiple custom context providers by using an array:

```js
const ft = new FunctionTree([{
    // add side effect libraries to context
  },
  SomeCustomProvider()
])
```

### devtools
Download the function tree standalone debugger for [Mac](https://drive.google.com/file/d/0B1pYKovu9Upyb1Bkdm5IbkdBN3c/view?usp=sharing), [Windows](https://drive.google.com/file/d/0B1pYKovu9UpyMGRRbG45dWR6R1k/view?usp=sharing) or [Linux](https://drive.google.com/file/d/0B1pYKovu9UpyMFQ5dEdnSy1aN0E/view?usp=sharing).

```js
import FunctionTree from 'function-tree'
import Devtools from 'function-tree/devtools'
// Node:
// const FunctionTree = require('function-tree').FunctionTree
// const Devtools = require('function-tree/devtools').Devtools

// Instantiate the devtools with the port
// you are running the debugger on
const devtools = new Devtools({
  remoteDebugger: 'localhost:8585'
})

// Add the provider to any instantiated
// function tree you want to pass
// information from
const ft = new FunctionTree([
  devtools.Provider()
])

// Watch execution of the tree
<<<<<<< HEAD
devtools.watchExecution(ft)
=======
devtools.watchExecution(execute)
```

You can now use the debugger from your functions contexts and/or providers:

```js
function someFunction(context) {
  context.debugger.send({
    method: 'someMethod',
    args: ['foo', 'bar']
  })
}
>>>>>>> 619dc5f5
```

Or you can use it when creating providers to easily wrap their usage:

```js
function MyProvider (options = {}) {
  let cachedProvider = null

  function createProvider (context) {
    return {
      doSomething() {},
      doSomethingElse() {}
    }
  }

  return (context) => {
    context.myProvider = cachedProvider = (cachedProvider || createProvider(context))

    if (context.debugger) {
      context.debugger.wrapProvider('myProvider')
    }

    return context
  }
}
```

### sequence
You can use an array literal to define a sequence of functions.

```js
function someFunction (context) {}
function someOtherFunction (context) {}

module.exports = [
  someFunction,
  someOtherFunction
]
```

Or you can be explicit by using the **sequence** function:

```js
import {sequence} from 'function-tree'
// Node:
// const sequence = require('function-tree').sequence

function someFunction (context) {}
function someOtherFunction (context) {}

module.exports = sequence([
  someFunction,
  someOtherFunction
])
```

The first argument to **sequence** can be a string, which names the sequence. This will be shown in the debugger.

```js
import {sequence} from 'function-tree'
// Node:
// const sequence = require('function-tree').sequence

function someFunction (context) {}
function someOtherFunction (context) {}

module.exports = sequence('My awesome sequence', [
  someFunction,
  someOtherFunction
])
```

### parallel
```js
import {parallel} from 'function-tree'
// Node:
// const sequence = require('function-tree').parallel

function someFunction (context) {}
function someOtherFunction (context) {}

module.exports = parallel([
  someFunction,
  someOtherFunction
])
```

Even though **someFunction** returns a Promise, **someOtherFunction** will be run immediately.

### context

#### props

```js
import FunctionTree from 'function-tree'
// Node:
// const FunctionTree = require('function-tree').FunctionTree

function funcA (context) {
  context.props.foo // "bar"
}

const ft = new FunctionTree()
const tree = [
  funcA
]

ft.run(tree, {foo: 'bar'})
```

#### path
The path is only available on the context when the function can diverge the execution down a path.

```js
import FunctionTree from 'function-tree'
// Node:
// const FunctionTree = require('function-tree').FunctionTree

function funcA (context) {
  context.props.foo // "bar"

  return context.path.pathA({foo2: 'bar2'})
}

function funcB (context) {
  context.props.foo // "bar"
  context.props.foo2 // "bar2"

  return new Promise((resolve) => {
    setTimeout(() => {
      resolve({foo3: 'bar3'})
    }, 100)
  })
}

function funcC(context) {
  context.props.foo // "bar"
  context.props.foo2 // "bar2"
  context.props.foo3 // "bar3"
}

const ft = new FunctionTree([])
const tree = [
  funcA, {
    pathA: [
      funcB,
      funcC
    ],
    pathB: []
  }
]

<<<<<<< HEAD
ft.run(tree, {foo: 'bar'})
=======
execute(tree, {foo: 'bar'})
>>>>>>> 619dc5f5
```

### error
```js
import FunctionTree from 'function-tree'
// Node:
// const FunctionTree = require('function-tree').FunctionTree
const ft = new FunctionTree([])

<<<<<<< HEAD
// As an event (async)
ft.on('error', function (error, execution, payload) {
=======
// As a global event (always triggered, even when caught)
// Triggers sync/async depending on where error occurs
execute.on('error', (error) => {})
>>>>>>> 619dc5f5

// As callback for single execution
// Triggers sync/async depending on where error occurs
execute(tree, (error) => {})

<<<<<<< HEAD
// As callback (sync)
ft.run(tree, (error, execution, payload) => {
  if (error) {
    // There is an error
  }
})
=======
// As promise for single execution (when no callback)
// Triggers async
execute(tree)
  .catch((error) => {})
>>>>>>> 619dc5f5
```

### provider
A provider gives you access to the current context and other information about the execution. It is required that you return the context or a mutated version of it.

```js
import FunctionTree from 'function-tree'
// Node:
// const FunctionTree = require('function-tree').FunctionTree

function MyProvider(context, functionDetails, payload) {
  context // Current context
  context.props // Input created by the PropsProvider (default)

  payload // The current payload (Used by PropsProvider)

  functionDetails.name // Name of the function
  functionDetails.functionIndex // The index of the function in the tree, like an ID
  functionDetails.function // A reference to the running function
  functionDetails.isParallel // If the function is running in parallel with others

  context.execution.name // Function tree id
  context.execution.id // Current execution id
  context.execution.staticTree // The static representation of the tree
  context.execution.datetime // Time of execution
  context.execution.functionTree // The function tree instance

  return context // Always return the changed context
}

const ft = new FunctionTree([
  MyProvider
])
```

Providers lets us do some pretty amazing things. The debugger for **function-tree** is actually just a provider that sends information to the debugger about execution and exposes an API for other providers to send their own data to the debugger.

### events
The execute function is also an event emitter.

```js
import FunctionTree from 'function-tree'
// Node:
// const FunctionTree = require('function-tree').FunctionTree

const ft = new FunctionTree([])
const tree = [
  funcA
]

// When an error is thrown, also catches promise errors
ft.on('error', (error, execution, payload) => {})

// When a function tree is executed
ft.on('start', (execution, payload) => {})

// When a function tree execution has ended
ft.on('end', (execution, payload) => {})

// When a function tree goes down a path
ft.on('pathStart', (execution, payload) => {})

// When a function tree ends execution of a path
ft.on('pathEnd', (execution, payload) => {})

// When a function in a function tree starts executing
ft.on('functionStart', (execution, functionDetails, payload) => {})

// When a function in a function tree stops executing
ft.on('functionEnd', (execution, functionDetails, payload) => {})

// Triggers when an async function has been run
ft.on('asyncFunction', (execution, functionDetails, payload) => {})

// When a parallel execution is about to happen (array in array)
ft.on('parallelStart', (execution, payload, functionsToResolveCount) => {})

// When a function in parallel execution is done executing
ft.on('parallelProgress', (execution, payload, functionsStillResolvingCount) => {})

// When a parallel execution is done
ft.on('parallelEnd', (execution, payload, functionsExecutedCount) => {})

ft.run(tree)
```<|MERGE_RESOLUTION|>--- conflicted
+++ resolved
@@ -23,13 +23,8 @@
   // add side effect libraries to context
 })
 
-<<<<<<< HEAD
-
 ft.run([
-=======
 // returns a promise
-execute([
->>>>>>> 619dc5f5
   function someFunc (context) {},
   function someOtherFunc (context) {}
 ], {
@@ -79,22 +74,7 @@
 ])
 
 // Watch execution of the tree
-<<<<<<< HEAD
 devtools.watchExecution(ft)
-=======
-devtools.watchExecution(execute)
-```
-
-You can now use the debugger from your functions contexts and/or providers:
-
-```js
-function someFunction(context) {
-  context.debugger.send({
-    method: 'someMethod',
-    args: ['foo', 'bar']
-  })
-}
->>>>>>> 619dc5f5
 ```
 
 Or you can use it when creating providers to easily wrap their usage:
@@ -247,11 +227,7 @@
   }
 ]
 
-<<<<<<< HEAD
 ft.run(tree, {foo: 'bar'})
-=======
-execute(tree, {foo: 'bar'})
->>>>>>> 619dc5f5
 ```
 
 ### error
@@ -261,32 +237,19 @@
 // const FunctionTree = require('function-tree').FunctionTree
 const ft = new FunctionTree([])
 
-<<<<<<< HEAD
 // As an event (async)
-ft.on('error', function (error, execution, payload) {
-=======
-// As a global event (always triggered, even when caught)
-// Triggers sync/async depending on where error occurs
-execute.on('error', (error) => {})
->>>>>>> 619dc5f5
+ft.on('error', function (error, execution, payload) {})
 
 // As callback for single execution
 // Triggers sync/async depending on where error occurs
-execute(tree, (error) => {})
-
-<<<<<<< HEAD
+ft.run(tree, (error) => {})
+
 // As callback (sync)
 ft.run(tree, (error, execution, payload) => {
   if (error) {
     // There is an error
   }
 })
-=======
-// As promise for single execution (when no callback)
-// Triggers async
-execute(tree)
-  .catch((error) => {})
->>>>>>> 619dc5f5
 ```
 
 ### provider
