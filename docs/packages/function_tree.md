# function-tree

## Install
`npm install function-tree@next --save --save-exact`

## Description
Function-tree is the what Cerebral extends to create its signal implementation. Basically a function-tree allows you to execute a tree of functions. You can use the Cerebral debugger to debug function tree execution in any JS environment.

Function-tree is somewhat in the same family as Rxjs and Promises. The main difference is that Rxjs and Promises  are based on value transformation. That means only the value returned from the previous function is available in the next. This works when you indeed want to transform values, but events in your application are rarely about value transformation, they are about running side effects and going through one of multiple execution paths. Function tree embraces the fact that most of what we do in application development is running side effects.

Rxjs and Promises are also about execution control, but neither of them have declarative conditional execution paths, you have to write an *IF* or *SWITCH* statement or decouple streams. With function tree you are able to diverge the execution down paths just as declaratively as functions. This helps readability.

## API
<<<<<<< HEAD
Function-tree is implemented with ES6 imports, meaning that on Node you will have to point to the specific exports. Examples are given with Node environment.
=======
>>>>>>> 77c894f2

### instantiate

```js
const FunctionTree = require('function-tree').FunctionTree

<<<<<<< HEAD
const execute = new FunctionTree([
  // Providers
])
=======
const execute = FunctionTree({
  // add side effect libraries to context
})
>>>>>>> 77c894f2

execute([
  function someFunc (context) {},
  function someOtherFunc (context) {}
], {
  foo: 'bar' // optional payload
})
```

You can also add multiple custom context providers by using an array:

```js
const execute = FunctionTree([{
    // add side effect libraries to context
  },
  SomeCustomProvider()
])
```

In browser environment you can use **import**:

```js
import FunctionTree, {parallel, sequence} from 'function-tree'
```


### devtools
Download the function tree standalone debugger for [Mac](https://drive.google.com/file/d/0B1pYKovu9Upyb1Bkdm5IbkdBN3c/view?usp=sharing), [Windows](https://drive.google.com/file/d/0B1pYKovu9UpyMGRRbG45dWR6R1k/view?usp=sharing) or [Linux](https://drive.google.com/file/d/0B1pYKovu9UpyMFQ5dEdnSy1aN0E/view?usp=sharing).

```js
const FunctionTree = require('function-tree').FunctionTree
<<<<<<< HEAD
const Devtools = require('function-tree/devtools').Devtools
=======
const Devtools = require('function-tree/devtools')
>>>>>>> 77c894f2

// Instantiate the devtools with the port
// you are running the debugger on
const devtools = new Devtools({
  remoteDebugger: 'localhost:8585'
})

// Add the provider to any instantiated
// function tree you want to pass
// information from
const execute = new FunctionTree([
  devtools.Provider()
])

// Watch execution of the tree
devtools.watchExecution(execute)
```

You can now use the debugger from your functions contexts and/or providers:

```js
function someFunction(context) {
  context.debugger.send({
    method: 'someMethod',
    args: ['foo', 'bar'],
    color: 'red'
  })
}
```

### sequence
You can use an array literal to define a sequence of functions.

```js
function someFunction (context) {}
function someOtherFunction (context) {}

module.exports = [
  someFunction,
  someOtherFunction
]
```

Or you can be explicit by using the **sequence** function:

```js
const sequence = require('function-tree').sequence

function someFunction (context) {}
function someOtherFunction (context) {}

module.exports = sequence([
  someFunction,
  someOtherFunction
])
```

The first argument to **sequence** can be a string, which names the sequence. This will be shown in the debugger.

```js
const sequence = require('function-tree').sequence

function someFunction (context) {}
function someOtherFunction (context) {}

module.exports = sequence('My awesome sequence', [
  someFunction,
  someOtherFunction
])
```

### parallel
```js
const parallel = require('function-tree').parallel

function someFunction (context) {}
function someOtherFunction (context) {}

module.exports = parallel([
  someFunction,
  someOtherFunction
])
```

Even though **someFunction** returns a Promise, **someOtherFunction** will be run immediately.

### context

#### props

```js
const FunctionTree = require('function-tree').FunctionTree

function funcA (context) {
  context.props.foo // "bar"
}

const execute = new FunctionTree()
const tree = [
  funcA
]

execute(tree, {foo: 'bar'})
```

#### path
The path is only available on the context when the function can diverge the execution down a path.

```js
const FunctionTree = require('function-tree').FunctionTree

function funcA (context) {
  context.props.foo // "bar"

  return context.path.pathA({foo2: 'bar2'})
}

function funcB (context) {
  context.props.foo // "bar"
  context.props.foo2 // "bar2"

  return new Promise((resolve) => {
    setTimeout(() => {
      resolve({foo3: 'bar3'})
    }, 100)
  })
}

function funcC(context) {
  context.props.foo // "bar"
  context.props.foo2 // "bar2"
  context.props.foo3 // "bar3"
}

const execute = new FunctionTree([])
const tree = [
  funcA, {
    pathA: [
      funcB,
      funcC
    ],
    pathB: []
  }
]

execute(tree, {foo: 'bar'})
```

#### execution

##### retry
```js
function funcA (context) {
  return new Promise(resolve => {
    setTimeout(resolve, 500)
  })
}

function funcB (context) {
  if (context.props.retryCount < 3) {
    return context.execution.retry({
      retryCount: context.props.retryCount + 1
    })
  }
}

const tree = [
  funcA,
  funcB
]
```
##### abort
```js
const FunctionTree = require('function-tree').FunctionTree
<<<<<<< HEAD
const execute = new FunctionTree([])
=======
const execute = FunctionTree([])
>>>>>>> 77c894f2

function funcA (context) {
  return context.execution.abort()
}

function funcB (context) {
  // Does not run
}

const tree = [
  funcA,
  funcB
]

execute.on('abort', (functionDetails, payload) => {})

execute(tree)
```

### error
```js
const FunctionTree = require('function-tree').FunctionTree
<<<<<<< HEAD
const execute = new FunctionTree([])
=======
const execute = FunctionTree([])
>>>>>>> 77c894f2

// As an event (async)
execute.on('error', function (error, execution, payload) {

})

// As callback (sync)
execute(tree, (error, execution, payload) => {
  if (error) {
    // There is an error
  }
})
```

### provider
A provider gives you access to the current context and other information about the execution. It is required that you return the context or a mutated version of it.

```js
const FunctionTree = require('function-tree').FunctionTree

function MyProvider(context, functionDetails, payload) {
  context // Current context
  context.props // Input created by the PropsProvider (default)

  payload // The current payload (Used by PropsProvider)

  functionDetails.name // Name of the function
  functionDetails.functionIndex // The index of the function in the tree, like an ID
  functionDetails.function // A reference to the running function
  functionDetails.isParallel // If the function is running in parallel with others

  context.execution.name // Function tree id
  context.execution.id // Current execution id
  context.execution.staticTree // The static representation of the tree
  context.execution.datetime // Time of execution
  context.execution.functionTree // The function tree instance

  return context // Always return the changed context
}

const execute = new FunctionTree([
  MyProvider
])
```

Providers lets us do some pretty amazing things. The debugger for **function-tree** is actually just a provider that sends information to the debugger about execution and exposes an API for other providers to send their own data to the debugger.

<<<<<<< HEAD
#### ContextProvider
Will extend the context. If the debugger is active the methods on the attached object will be wrapped and debugger will notify about their uses.

```js
const FunctionTree = require('function-tree').FunctionTree
const ContextProvider = require('function-tree/providers').ContextProvider
const request = require('request')

function funcA (context) {
  context.request
  context.request.get('/whatever') // Debugger will know about this
}

const execute = new FunctionTree([
  ContextProvider({
    request
  })
])
const tree = [
  funcA
]

execute(tree)
```

=======
>>>>>>> 77c894f2
### events
The execute function is also an event emitter.

```js
const FunctionTree = require('function-tree').FunctionTree

const execute = FunctionTree([])
const tree = [
  funcA
]

// When an error is thrown, also catches promise errors
execute.on('error', (error, execution, payload) => {})

// When a function tree is executed
execute.on('start', (execution, payload) => {})

// When a function tree execution has ended
execute.on('end', (execution, payload) => {})

// When a function tree goes down a path
execute.on('pathStart', (execution, payload) => {})

// When a function tree ends execution of a path
execute.on('pathEnd', (execution, payload) => {})

// When a function in a function tree starts executing
execute.on('functionStart', (execution, functionDetails, payload) => {})

// When a function in a function tree stops executing
execute.on('functionEnd', (execution, functionDetails, payload) => {})

// Triggers when an async function has been run
execute.on('asyncFunction', (execution, functionDetails, payload) => {})

// When a parallel execution is about to happen (array in array)
execute.on('parallelStart', (execution, payload, functionsToResolveCount) => {})

// When a function in parallel execution is done executing
execute.on('parallelProgress', (execution, payload, functionsStillResolvingCount) => {})

// When a parallel execution is done
execute.on('parallelEnd', (execution, payload, functionsExecutedCount) => {})

execute(tree)
```<|MERGE_RESOLUTION|>--- conflicted
+++ resolved
@@ -11,25 +11,17 @@
 Rxjs and Promises are also about execution control, but neither of them have declarative conditional execution paths, you have to write an *IF* or *SWITCH* statement or decouple streams. With function tree you are able to diverge the execution down paths just as declaratively as functions. This helps readability.
 
 ## API
-<<<<<<< HEAD
 Function-tree is implemented with ES6 imports, meaning that on Node you will have to point to the specific exports. Examples are given with Node environment.
-=======
->>>>>>> 77c894f2
 
 ### instantiate
 
 ```js
 const FunctionTree = require('function-tree').FunctionTree
 
-<<<<<<< HEAD
-const execute = new FunctionTree([
-  // Providers
-])
-=======
-const execute = FunctionTree({
+const execute = new FunctionTree({
   // add side effect libraries to context
 })
->>>>>>> 77c894f2
+
 
 execute([
   function someFunc (context) {},
@@ -61,11 +53,7 @@
 
 ```js
 const FunctionTree = require('function-tree').FunctionTree
-<<<<<<< HEAD
 const Devtools = require('function-tree/devtools').Devtools
-=======
-const Devtools = require('function-tree/devtools')
->>>>>>> 77c894f2
 
 // Instantiate the devtools with the port
 // you are running the debugger on
@@ -240,11 +228,7 @@
 ##### abort
 ```js
 const FunctionTree = require('function-tree').FunctionTree
-<<<<<<< HEAD
 const execute = new FunctionTree([])
-=======
-const execute = FunctionTree([])
->>>>>>> 77c894f2
 
 function funcA (context) {
   return context.execution.abort()
@@ -267,11 +251,7 @@
 ### error
 ```js
 const FunctionTree = require('function-tree').FunctionTree
-<<<<<<< HEAD
 const execute = new FunctionTree([])
-=======
-const execute = FunctionTree([])
->>>>>>> 77c894f2
 
 // As an event (async)
 execute.on('error', function (error, execution, payload) {
@@ -319,34 +299,6 @@
 
 Providers lets us do some pretty amazing things. The debugger for **function-tree** is actually just a provider that sends information to the debugger about execution and exposes an API for other providers to send their own data to the debugger.
 
-<<<<<<< HEAD
-#### ContextProvider
-Will extend the context. If the debugger is active the methods on the attached object will be wrapped and debugger will notify about their uses.
-
-```js
-const FunctionTree = require('function-tree').FunctionTree
-const ContextProvider = require('function-tree/providers').ContextProvider
-const request = require('request')
-
-function funcA (context) {
-  context.request
-  context.request.get('/whatever') // Debugger will know about this
-}
-
-const execute = new FunctionTree([
-  ContextProvider({
-    request
-  })
-])
-const tree = [
-  funcA
-]
-
-execute(tree)
-```
-
-=======
->>>>>>> 77c894f2
 ### events
 The execute function is also an event emitter.
 
