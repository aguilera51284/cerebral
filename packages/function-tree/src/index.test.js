--- conflicted
+++ resolved
@@ -3,16 +3,9 @@
 import assert from 'assert'
 
 describe('FunctionTreeExecution', () => {
-<<<<<<< HEAD
-  describe('execution.abort()', () => {
-    it('should stop if aborted from sync action', (done) => {
-      const ft = new FunctionTree([])
-      ft.on('abort', () => done())
-=======
   describe('throwing errors', () => {
     it('should stop if throw error from sync action', (done) => {
-      const runTree = FunctionTreeExecution([])
->>>>>>> 619dc5f5
+      const ft = new FunctionTree([])
 
       ft.run([
         ({execution}) => {
@@ -26,14 +19,8 @@
         done()
       })
     })
-<<<<<<< HEAD
-    it('should stop if aborted from async action', (done) => {
+    it('should stop if throw from async action', (done) => {
       const ft = new FunctionTree([])
-      ft.on('abort', () => done())
-=======
-    it('should stop if throw from async action', (done) => {
-      const runTree = FunctionTreeExecution([])
->>>>>>> 619dc5f5
 
       ft.run([
         ({execution}) => {
@@ -48,9 +35,9 @@
       })
     })
     it('should pass error with payload property', (done) => {
-      const runTree = FunctionTreeExecution([])
+      const ft = new FunctionTree([])
 
-      runTree([
+      ft.run([
         ({execution}) => {
           return Promise.reject(new Error('wuuut'))
         }
@@ -62,18 +49,11 @@
         done()
       })
     })
-<<<<<<< HEAD
-    it('should pass final payload in event', (done) => {
+    it('should throw to console if not catch handler', (done) => {
       const ft = new FunctionTree([])
-      ft.on('abort', (execution, funcDetails, result) => {
-        assert.deepEqual(result, {prop1: 'value', prop2: 'updated'})
-=======
-    it('should throw to console if not catch handler', (done) => {
-      const runTree = FunctionTreeExecution([])
 
       process.on('unhandledRejection', function handleRejection () {
         process.removeListener('unhandledRejection', handleRejection)
->>>>>>> 619dc5f5
         done()
       })
 
@@ -87,7 +67,7 @@
       ])
     })
     it('should use error toJSON, if available, to serialize error', (done) => {
-      const runTree = FunctionTreeExecution([])
+      const ft = new FunctionTree([])
 
       class CustomError {
         constructor (message) {
@@ -98,7 +78,7 @@
           return this.message
         }
       }
-      runTree([
+      ft.run([
         () => {
           throw new CustomError('foo')
         }
