--- conflicted
+++ resolved
@@ -16,14 +16,9 @@
   based on top level providers and providers defined in modules
 */
 class Controller extends FunctionTree {
-<<<<<<< HEAD
-  constructor ({state = {}, signals = {}, providers = [], modules = {}, router, devtools = null, options = {}}) {
-    super([], true)
-=======
   constructor (config) {
     super()
     const {state = {}, signals = {}, providers = [], modules = {}, router, devtools = null, options = {}} = config
->>>>>>> 619dc5f5
     const getSignal = this.getSignal
 
     this.getSignal = () => {
@@ -173,10 +168,7 @@
       }, {})
     }
 
-<<<<<<< HEAD
-    this.run(name, signal, payload)
-=======
-    this.runTree(name, signal, payload, (error) => {
+    this.run(name, signal, payload, (error) => {
       if (error) {
         const signalPath = error.execution.name.split('.')
         const signalCatch = signalPath.reduce((currentModule, key, index) => {
@@ -204,7 +196,6 @@
         throw error
       }
     })
->>>>>>> 619dc5f5
   }
   /*
     Returns a function which binds the name/path of signal,
