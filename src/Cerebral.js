'use strict';

/*
  TODO:
    - [OPTIMIZE] If setting the same value, avoid doing extra work
    - Freeze returned objects form actions that are not immutable
<<<<<<< HEAD
    - Only run Debugger when not in
=======
    - Show what actions that are run in the debugger
>>>>>>> 8ca0df52
*/
var utils = require('./utils.js');
var React = require('react');
var EventEmitter = require('events').EventEmitter;
var traverse = require('./core/traverse.js');
var StoreObject = require('./core/StoreObject.js');
var createHelpers = require('./core/createHelpers.js');
var createSignalMethod = require('./core/createSignalMethod.js');
var createFacetMethod = require('./core/createFacetMethod.js');
var createMutationMethods = require('./core/createMutationMethods.js');
var CerebralDebugger = React.createFactory(require('./Debugger.js'));

function Cerebral(state) {

  if (!state || (typeof state !== 'object' || Array.isArray(state) || state === null)) {
    throw new Error('You have to pass an object to the cerebral');
  }


  var emitter = new EventEmitter();
  var cerebral = Object.create(emitter);
  var helpers = createHelpers(state, cerebral);
  var facets = {};

  cerebral.signals = {};
  
  cerebral.signal = createSignalMethod(helpers, cerebral);
  cerebral.facet = createFacetMethod(cerebral, facets, helpers);

  cerebral.hasExecutingAsyncSignals = function () {
    return helpers.eventStore.hasExecutingAsyncSignals;
  };

  cerebral.injectInto = function (component) {
    var Wrapper = React.createClass({
      childContextTypes: {
        cerebral: React.PropTypes.object
      },
      getChildContext: function () {
        return {
          cerebral: cerebral
        };
      },
      render: function () {
        return React.DOM.div(null,
          React.DOM.div({
            style: {
              paddingRight: '400px'
            }
          }, React.createElement(component, this.props)),
          CerebralDebugger()
        );
      }
    });

    return Wrapper;
  };

  // Go back in time
  cerebral.remember = function(index) {
    helpers.nextRef = 0;
    helpers.nextSignal = 0;
    return helpers.eventStore.travel(index, helpers.currentState);
  };

  // Get signals and mutations done to cerebral
  cerebral.getMemories = function() {
    return {
      signals: helpers.eventStore.signals.slice(0),
      mutations: helpers.eventStore.mutations.slice(0)
    };
  };

  cerebral.getMemoryIndex = function () {
    return helpers.eventStore.currentIndex;
  };

  cerebral.extractState = function () {
    return helpers.currentState.toJS();
  };

  cerebral.ref = function () {
    return helpers.nextRef++;
  };

  cerebral.getByRef = function (path, ref) {
    var items = this.get(path);
    for (var x = 0; x < items.length; x++) {
      if (items[x].ref === ref) {
        return items[x];
      }
    }
  };

  cerebral.get = function(path) {
    if (!path) {
      throw new Error('You have to pass a path to the get method');
    }
    if (typeof path === 'string') {
      path = [].slice.call(arguments);
    }
    
    var facetPath = utils.getFacetPath(path, facets);
    if (facetPath) {
      return facetPath();
    }
    return utils.getPath(path, helpers.currentState);
  };

  createMutationMethods(helpers, cerebral);

  return cerebral;

}


module.exports = Cerebral;<|MERGE_RESOLUTION|>--- conflicted
+++ resolved
@@ -3,12 +3,14 @@
 /*
   TODO:
     - [OPTIMIZE] If setting the same value, avoid doing extra work
-    - Freeze returned objects form actions that are not immutable
-<<<<<<< HEAD
-    - Only run Debugger when not in
-=======
+    - Freeze returned objects from actions that are not immutable
     - Show what actions that are run in the debugger
->>>>>>> 8ca0df52
+    - Only run Debugger when not in production
+    - Decide on when to emit event
+      - After signal (and async signal) <-
+      - Each mutation
+      - Generally batch up events
+    - Add toJS method documentation
 */
 var utils = require('./utils.js');
 var React = require('react');
