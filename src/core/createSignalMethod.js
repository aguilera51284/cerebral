"use strict";
var utils = require('./../utils.js');
var createSignalMethod = function(helpers, cerebral) {

  return function() {

    var callbacks = [].slice.call(arguments, 0);
    var name = callbacks.shift();
    var signalPath = utils.getSignalPath(cerebral.signals, name);
    var batchedSignals = [];
    var awaitingFrame = false;

    signalPath.path[signalPath.key] = function() {

      var args = [].slice.call(arguments);
      var executionArray = callbacks.slice();
      var signalIndex = helpers.eventStore.willKeepState ? ++helpers.eventStore.currentIndex : 0;
      var recorderSignalIndex = 0;
      var recorderState = cerebral.get('recorder');

      // The recorder has its own internal signal index handling
<<<<<<< HEAD
      if (recorderState.isPlaying || recorderState.isRecording) {
=======
      if (helpers.recorder.isPlaying || helpers.recorder.isRecording) {
>>>>>>> 48119ff4
        recorderSignalIndex = helpers.recorder.currentRecording.signalIndex++;
      }

      var runSignal = function() {

        var timestamp = Date.now();
        var signal = {
          index: signalIndex,
          name: name,
          actions: [],
          duration: 0,
          timestamp: timestamp,
          args: args.slice()
        };

        var execute = function() {

          if (executionArray.length) {

            helpers.runningSignal = helpers.runningSignal || name;
            helpers.subSignal = helpers.runningSignal === name ? null : name;

            var signalArgs = [].slice.call(arguments);
            var callback = executionArray.shift();
            var result = null;
            var isAsync = false;

            cerebral.allowMutations = true;
            helpers.currentSignal = signalIndex;

            // Run action
            var action = {
              signalIndex: signalIndex,
              signalName: name,
              index: callbacks.indexOf(callback),
              name: utils.getFunctionName(callback),
              duration: 0,
              mutations: []
            };
            helpers.eventStore.addAction(action);
            var actionStart = Date.now();

            // We verify an async action by either checking general asyncCallbacks in cerebral
            // or the ones specifically to the recording
            isAsync = !!(
              (
                helpers.asyncCallbacks[helpers.runningSignal] &&
                helpers.asyncCallbacks[helpers.runningSignal][signalIndex] &&
                (action.name in helpers.asyncCallbacks[helpers.runningSignal][signalIndex])
                ) ||
              (
                recorderState.isPlaying &&
                helpers.recorder.currentRecording.asyncCallbacks[helpers.runningSignal] &&
                helpers.recorder.currentRecording.asyncCallbacks[helpers.runningSignal][recorderSignalIndex] &&
                (action.name in helpers.recorder.currentRecording.asyncCallbacks[helpers.runningSignal][recorderSignalIndex])     
              )
            );

            // If we are remembering something async and the async is not from a recording playback
            if (cerebral.isRemembering && isAsync && !recorderState.isPlaying) {
              result = helpers.asyncCallbacks[helpers.runningSignal][signalIndex][action.name];

            // If async and playing back recording, use recording async results
            } else if (isAsync && recorderState.isPlaying) {
              result = helpers.recorder.currentRecording.asyncCallbacks[helpers.runningSignal][recorderSignalIndex][action.name];
            } else if (Array.isArray(callback)) {
              result = Promise.all(callback.map(function(callback) {
                return callback.apply(null, signalArgs);
              }));
            } else {
              result = callback.apply(null, signalArgs);
            }

            var isPromise = utils.isPromise(result);

            signal.duration += action.duration = Date.now() - actionStart;
            action.isAsync = !!(isPromise || (cerebral.isRemembering && isAsync) || (recorderState.isPlaying && isAsync));

            if (utils.isObject(result) && !utils.isPromise(result)) {
              Object.freeze(result);
            }
            cerebral.allowMutations = false;

            if (isPromise) {

              // Have to run update when next action is async
              if (callbacks.indexOf(callback) !== 0) {
                cerebral.emit('mapUpdate');
                !cerebral.isRemembering && cerebral.emit('update');
              }

              helpers.eventStore.addAsyncSignal({
                signalIndex: signalIndex,
                name: name,
                start: timestamp,
                args: args.slice()
              });

              result.then(function(result) {

                if (utils.isObject(result) && !utils.isPromise(result)) {
                  Object.freeze(result);
                }

                helpers.asyncCallbacks[name] = helpers.asyncCallbacks[name] || {};
                helpers.asyncCallbacks[name][signalIndex] = helpers.asyncCallbacks[name][signalIndex] || {};
                helpers.asyncCallbacks[name][signalIndex][action.name] = result || null; // JS or Chrome bug causing undefined not to set key

                if (recorderState.isRecording) {
                  var currentRecording = helpers.recorder.currentRecording;
                  currentRecording.asyncCallbacks[name] = currentRecording.asyncCallbacks[name] || {};
                  currentRecording.asyncCallbacks[name][recorderSignalIndex] = currentRecording.asyncCallbacks[name][recorderSignalIndex] || {};
                  currentRecording.asyncCallbacks[name][recorderSignalIndex][action.name] = result || null; // JS or Chrome bug causing undefined not to set key
                }

                helpers.eventStore.addAsyncSignal({
                  signalIndex: signalIndex,
                  name: name,
                  start: timestamp,
                  end: Date.now()
                });
                return execute(result);

              }).catch(function(err) {
                if (
                  err instanceof EvalError ||
                  err instanceof RangeError ||
                  err instanceof ReferenceError ||
                  err instanceof SyntaxError ||
                  err instanceof TypeError
                ) {
                  throw err;
                }

                helpers.eventStore.addAsyncSignal({
                  signalIndex: signalIndex,
                  name: name,
                  start: timestamp,
                  failed: err,
                  end: Date.now()
                });
              });

            } else {
              cerebral.emit('mapUpdate');
              execute(result);
            }

          } else {
            !cerebral.isRemembering && cerebral.emit('update');
            helpers.runningSignal = null;
          }

        }.bind(null, cerebral);

        // Adds signal if recording. Any mutations and actions
        // are added to this reference, so do not need to handle that
        if (recorderState.isRecording) {
          helpers.recorder.addSignal(signal);
        }
        helpers.eventStore.addSignal(signal);
        execute.apply(null, args);

      };

      // Either run sync or batch up signals and run on animation frame and only trigger one update
      if (!!helpers.runningSignal || cerebral.isRemembering || typeof requestAnimationFrame === 'undefined') {
        runSignal();
      } else {
        batchedSignals.push(runSignal);
        if (!awaitingFrame) {
          requestAnimationFrame(function () {
            batchedSignals.forEach(function (runSignal) {
              runSignal();
            });
            batchedSignals = [];
            awaitingFrame = false;
          });   
          helpers.runningSignal = null;
          awaitingFrame = true;       
        }

      }

    };

  };

};

module.exports = createSignalMethod;<|MERGE_RESOLUTION|>--- conflicted
+++ resolved
@@ -19,11 +19,8 @@
       var recorderState = cerebral.get('recorder');
 
       // The recorder has its own internal signal index handling
-<<<<<<< HEAD
-      if (recorderState.isPlaying || recorderState.isRecording) {
-=======
-      if (helpers.recorder.isPlaying || helpers.recorder.isRecording) {
->>>>>>> 48119ff4
+
+      if (recorderState.isPlaying || recorderState.isRecording) {
         recorderSignalIndex = helpers.recorder.currentRecording.signalIndex++;
       }
 
